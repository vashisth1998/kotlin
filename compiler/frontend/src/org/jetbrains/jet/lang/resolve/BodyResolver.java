package org.jetbrains.jet.lang.resolve;

import com.google.common.collect.Maps;
import com.google.common.collect.Sets;
import com.intellij.lang.ASTNode;
import com.intellij.psi.PsiElement;
import com.intellij.psi.util.PsiTreeUtil;
import org.jetbrains.annotations.NotNull;
import org.jetbrains.annotations.Nullable;
import org.jetbrains.jet.lang.cfg.JetFlowInformationProvider;
import org.jetbrains.jet.lang.descriptors.*;
import org.jetbrains.jet.lang.psi.*;
import org.jetbrains.jet.lang.resolve.scopes.JetScope;
import org.jetbrains.jet.lang.resolve.scopes.WritableScope;
import org.jetbrains.jet.lang.resolve.scopes.WritableScopeImpl;
<<<<<<< HEAD
import org.jetbrains.jet.lang.resolve.scopes.receivers.ExtensionCallableReceiver;
=======
import org.jetbrains.jet.lang.resolve.scopes.receivers.ReceiverDescriptor;
>>>>>>> e831146f
import org.jetbrains.jet.lang.types.*;
import org.jetbrains.jet.lexer.JetTokens;
import org.jetbrains.jet.util.slicedmap.WritableSlice;

import java.util.*;

import static org.jetbrains.jet.lang.diagnostics.Errors.*;
import static org.jetbrains.jet.lang.types.JetTypeInferrer.NO_EXPECTED_TYPE;

/**
* @author abreslav
*/
public class BodyResolver {
    private final TopDownAnalysisContext context;

    private final BindingTraceAdapter traceForConstructors;
    private final BindingTraceAdapter traceForMembers;

    public BodyResolver(TopDownAnalysisContext context) {
        this.context = context;

        // This allows access to backing fields
        this.traceForConstructors = new BindingTraceAdapter(context.getTrace()).addHandler(BindingContext.REFERENCE_TARGET, new BindingTraceAdapter.RecordHandler<JetReferenceExpression, DeclarationDescriptor>() {
            @Override
            public void handleRecord(WritableSlice<JetReferenceExpression, DeclarationDescriptor> slice, JetReferenceExpression expression, DeclarationDescriptor descriptor) {
                if (expression instanceof JetSimpleNameExpression) {
                    JetSimpleNameExpression simpleNameExpression = (JetSimpleNameExpression) expression;
                    if (simpleNameExpression.getReferencedNameElementType() == JetTokens.FIELD_IDENTIFIER) {
                        if (!BodyResolver.this.context.getTrace().getBindingContext().get(BindingContext.BACKING_FIELD_REQUIRED, (PropertyDescriptor) descriptor)) {
//                            BodyResolver.this.context.getTrace().getErrorHandler().genericError(expression.getNode(), "This property does not have a backing field");
                            BodyResolver.this.context.getTrace().report(NO_BACKING_FIELD.on(expression));
                        }
                    }
                }
            }
        });

        // This tracks access to properties in order to register primary constructor parameters that yield real fields (JET-9)
        this.traceForMembers = new BindingTraceAdapter(context.getTrace()).addHandler(BindingContext.REFERENCE_TARGET, new BindingTraceAdapter.RecordHandler<JetReferenceExpression, DeclarationDescriptor>() {
            @Override
            public void handleRecord(WritableSlice<JetReferenceExpression, DeclarationDescriptor> slice, JetReferenceExpression expression, DeclarationDescriptor descriptor) {
                if (descriptor instanceof PropertyDescriptor) {
                    PropertyDescriptor propertyDescriptor = (PropertyDescriptor) descriptor;
                    if (BodyResolver.this.context.getPrimaryConstructorParameterProperties().contains(propertyDescriptor)) {
                        traceForMembers.record(BindingContext.BACKING_FIELD_REQUIRED, propertyDescriptor);
                    }
                }
            }
        });

    }


    public void resolveBehaviorDeclarationBodies() {
        bindOverrides();

        resolveDelegationSpecifierLists();
        resolveClassAnnotations();

        resolveAnonymousInitializers();
        resolvePropertyDeclarationBodies();

        resolveSecondaryConstructorBodies();
        resolveFunctionBodies();

        checkIfPrimaryConstructorIsNecessary();

        checkOverrides();
    }

    private void bindOverrides() {
        for (Map.Entry<JetClass, MutableClassDescriptor> entry : context.getClasses().entrySet()) {
            bindOverridesInAClass(entry.getValue());
        }
        for (Map.Entry<JetObjectDeclaration, MutableClassDescriptor> entry : context.getObjects().entrySet()) {
            bindOverridesInAClass(entry.getValue());
        }
    }

    private void bindOverridesInAClass(MutableClassDescriptor classDescriptor) {

        for (FunctionDescriptor declaredFunction : classDescriptor.getFunctions()) {
            for (JetType supertype : classDescriptor.getTypeConstructor().getSupertypes()) {
                FunctionDescriptor overridden = findFunctionOverridableBy(declaredFunction, supertype);
                if (overridden != null) {
                    ((FunctionDescriptorImpl) declaredFunction).addOverriddenFunction(overridden);
                }
            }
        }
    }

    @Nullable
    private FunctionDescriptor findFunctionOverridableBy(@NotNull FunctionDescriptor declaredFunction, @NotNull JetType supertype) {
        FunctionGroup functionGroup = supertype.getMemberScope().getFunctionGroup(declaredFunction.getName());
        for (FunctionDescriptor functionDescriptor : functionGroup.getFunctionDescriptors()) {
            if (FunctionDescriptorUtil.isOverridableBy(context.getSemanticServices().getTypeChecker(), functionDescriptor, declaredFunction).isSuccess()) {
                return functionDescriptor;
            }
        }
        return null;
    }
    
    private void checkOverrides() {
        for (Map.Entry<JetClass, MutableClassDescriptor> entry : context.getClasses().entrySet()) {
            checkOverridesInAClass(entry.getValue(), entry.getKey());
        }
        for (Map.Entry<JetObjectDeclaration, MutableClassDescriptor> entry : context.getObjects().entrySet()) {
            checkOverridesInAClass(entry.getValue(), entry.getKey());
        }
    }

    protected void checkOverridesInAClass(MutableClassDescriptor classDescriptor, JetClassOrObject klass) {
        for (FunctionDescriptor declaredFunction : classDescriptor.getFunctions()) {
            checkOverrideForFunction(declaredFunction);
        }
        if (classDescriptor.getModality() == Modality.ABSTRACT) {
            return;
        }
        Set<FunctionDescriptor> allOverriddenFunctions = Sets.newHashSet();
        Collection<DeclarationDescriptor> allDescriptors = classDescriptor.getDefaultType().getMemberScope().getAllDescriptors();
        for (DeclarationDescriptor descriptor : allDescriptors) {
            if (descriptor instanceof FunctionDescriptor) {
                FunctionDescriptor functionDescriptor = (FunctionDescriptor) descriptor;
                if (functionDescriptor.getModality() != Modality.ABSTRACT) {
                    for (FunctionDescriptor overriddenDescriptor : functionDescriptor.getOverriddenDescriptors()) {
                        allOverriddenFunctions.add(overriddenDescriptor.getOriginal());
                    }
                }
            }
        }
        boolean foundError = false;
        PsiElement nameIdentifier = null;
        if (klass instanceof JetClass) {
            nameIdentifier = ((JetClass) klass).getNameIdentifier();
        }
        else if (klass instanceof JetObjectDeclaration) {
            nameIdentifier = ((JetObjectDeclaration) klass).getNameIdentifier();
        }
        for (DeclarationDescriptor descriptor : allDescriptors) {
            if (descriptor instanceof FunctionDescriptor) {
                FunctionDescriptor functionDescriptor = (FunctionDescriptor) descriptor;
                if (functionDescriptor.getModality() == Modality.ABSTRACT && !allOverriddenFunctions.contains(functionDescriptor.getOriginal()) && !foundError && nameIdentifier != null) {
                    DeclarationDescriptor declarationDescriptor = functionDescriptor.getContainingDeclaration();
                    if (declarationDescriptor != classDescriptor) {
//                        context.getTrace().getErrorHandler().genericError(nameIdentifier.getNode(), "Class '" + klass.getName() + "' must be declared abstract or implement abstract method '" +
//                                                                                                    functionDescriptor.getName() + "' declared in " + declarationDescriptor.getName());
                        context.getTrace().report(ABSTRACT_METHOD_NOT_IMPLEMENTED.on(nameIdentifier, klass, functionDescriptor, declarationDescriptor));
                        foundError = true;
                    }
                }
            }
        }
    }
    
    private void checkOverrideForFunction(FunctionDescriptor declaredFunction) {
        JetFunction function = (JetFunction) context.getTrace().get(BindingContext.DESCRIPTOR_TO_DECLARATION, declaredFunction);
        assert function != null;
        JetModifierList modifierList = function.getModifierList();
        ASTNode overrideNode = modifierList != null ? modifierList.getModifierNode(JetTokens.OVERRIDE_KEYWORD) : null;
        boolean hasOverrideModifier = overrideNode != null;
        boolean foundError = false;

        for (FunctionDescriptor overridden : declaredFunction.getOverriddenDescriptors()) {
            if (overridden != null) {
                if (hasOverrideModifier && !overridden.getModality().isOpen() && !foundError) {
//                    context.getTrace().getErrorHandler().genericError(overrideNode, "Method " + overridden.getName() + " in " + overridden.getContainingDeclaration().getName() + " is final and cannot be overridden");
                    context.getTrace().report(OVERRIDING_FINAL_FUNCTION.on(overrideNode, overridden, overridden.getContainingDeclaration()));
                    foundError = true;
                }
            }
        }
        if (hasOverrideModifier && declaredFunction.getOverriddenDescriptors().size() == 0) {
//            context.getTrace().getErrorHandler().genericError(overrideNode, "Method " + declaredFunction.getName() + " overrides nothing");
            context.getTrace().report(NOTHING_TO_OVERRIDE.on(function, overrideNode, declaredFunction));
        }
        PsiElement nameIdentifier = function.getNameIdentifier();
        if (!hasOverrideModifier && declaredFunction.getOverriddenDescriptors().size() > 0 && nameIdentifier != null) {
            FunctionDescriptor overriddenFunction = declaredFunction.getOverriddenDescriptors().iterator().next();
//            context.getTrace().getErrorHandler().genericError(nameIdentifier.getNode(),
//                                                 "Method '" + declaredFunction.getName() + "' overrides method '" + overriddenFunction.getName() + "' in class " +
//                                                 overriddenFunction.getContainingDeclaration().getName() + " and needs 'override' modifier");
            context.getTrace().report(VIRTUAL_METHOD_HIDDEN.on(function, nameIdentifier, declaredFunction, overriddenFunction, overriddenFunction.getContainingDeclaration()));
        }
    }
    

    private void checkIfPrimaryConstructorIsNecessary() {
        for (Map.Entry<JetClass, MutableClassDescriptor> entry : context.getClasses().entrySet()) {
            MutableClassDescriptor classDescriptor = entry.getValue();
            JetClass jetClass = entry.getKey();
            if (classDescriptor.getUnsubstitutedPrimaryConstructor() == null && !(classDescriptor.getKind() == ClassKind.TRAIT)) {
                for (PropertyDescriptor propertyDescriptor : classDescriptor.getProperties()) {
                    if (context.getTrace().getBindingContext().get(BindingContext.BACKING_FIELD_REQUIRED, propertyDescriptor)) {
                        PsiElement nameIdentifier = jetClass.getNameIdentifier();
                        if (nameIdentifier != null) {
//                            context.getTrace().getErrorHandler().genericError(nameIdentifier.getNode(),
//                                    "This class must have a primary constructor, because property " + propertyDescriptor.getName() + " has a backing field");
                            context.getTrace().report(PRIMARY_CONSTRUCTOR_MISSING_STATEFUL_PROPERTY.on(nameIdentifier, propertyDescriptor));
                        }
                        break;
                    }
                }
            }
        }
    }

    private void resolveDelegationSpecifierLists() {
        // TODO : Make sure the same thing is not initialized twice
        for (Map.Entry<JetClass, MutableClassDescriptor> entry : context.getClasses().entrySet()) {
            resolveDelegationSpecifierList(entry.getKey(), entry.getValue());
        }
        for (Map.Entry<JetObjectDeclaration, MutableClassDescriptor> entry : context.getObjects().entrySet()) {
            resolveDelegationSpecifierList(entry.getKey(), entry.getValue());
        }
    }

    private void resolveDelegationSpecifierList(final JetClassOrObject jetClass, final MutableClassDescriptor descriptor) {
        final ConstructorDescriptor primaryConstructor = descriptor.getUnsubstitutedPrimaryConstructor();
        final JetScope scopeForConstructor = primaryConstructor == null
                ? null
                : getInnerScopeForConstructor(primaryConstructor, descriptor.getScopeForMemberResolution(), true);
        final JetTypeInferrer.Services typeInferrer = context.getSemanticServices().getTypeInferrerServices(traceForConstructors, JetFlowInformationProvider.NONE); // TODO : flow

        final Map<JetTypeReference, JetType> supertypes = Maps.newLinkedHashMap();
        JetVisitorVoid visitor = new JetVisitorVoid() {
            private void recordSupertype(JetTypeReference typeReference, JetType supertype) {
                if (supertype == null) return;
                supertypes.put(typeReference, supertype);
            }

            @Override
            public void visitDelegationByExpressionSpecifier(JetDelegatorByExpressionSpecifier specifier) {
                if (descriptor.getKind() == ClassKind.TRAIT) {
//                    context.getTrace().getErrorHandler().genericError(specifier.getNode(), "Traits cannot use delegation");
                    context.getTrace().report(DELEGATION_IN_TRAIT.on(specifier));
                }
                JetType supertype = context.getTrace().getBindingContext().get(BindingContext.TYPE, specifier.getTypeReference());
                recordSupertype(specifier.getTypeReference(), supertype);
                JetExpression delegateExpression = specifier.getDelegateExpression();
                if (delegateExpression != null) {
                    JetScope scope = scopeForConstructor == null
                                     ? descriptor.getScopeForMemberResolution()
                                     : scopeForConstructor;
                    JetType type = typeInferrer.getType(scope, delegateExpression, NO_EXPECTED_TYPE);
                    if (type != null && supertype != null && !context.getSemanticServices().getTypeChecker().isSubtypeOf(type, supertype)) {
                        context.getTrace().report(TYPE_MISMATCH.on(delegateExpression, supertype, type));
                    }
                }
            }

            @Override
            public void visitDelegationToSuperCallSpecifier(JetDelegatorToSuperCall call) {
                JetValueArgumentList valueArgumentList = call.getValueArgumentList();
                ASTNode node = valueArgumentList == null ? call.getNode() : valueArgumentList.getNode();
                if (descriptor.getKind() == ClassKind.TRAIT) {
//                    context.getTrace().getErrorHandler().genericError(node, "Traits cannot initialize supertypes");
                    context.getTrace().report(SUPERTYPE_INITIALIZED_IN_TRAIT.on(node));
                }
                JetTypeReference typeReference = call.getTypeReference();
                if (typeReference != null) {
                    if (descriptor.getUnsubstitutedPrimaryConstructor() != null) {
                        JetType supertype = typeInferrer.getCallResolver().resolveCall(context.getTrace(), scopeForConstructor, ReceiverDescriptor.NO_RECEIVER, call, NO_EXPECTED_TYPE);
                        if (supertype != null) {
                            recordSupertype(typeReference, supertype);
                            ClassDescriptor classDescriptor = TypeUtils.getClassDescriptor(supertype);
                            if (classDescriptor != null) {
                                if (classDescriptor.getKind() == ClassKind.TRAIT) {
//                                    context.getTrace().getErrorHandler().genericError(node, "A trait may not have a constructor");
                                    context.getTrace().report(CONSTRUCTOR_IN_TRAIT.on(node));
                                }
                            }
                        }
                        else {
                            recordSupertype(typeReference, context.getTrace().getBindingContext().get(BindingContext.TYPE, typeReference));
                        }
                    }
                    else if (descriptor.getKind() != ClassKind.TRAIT) {
                        JetType supertype = context.getTrace().getBindingContext().get(BindingContext.TYPE, typeReference);
                        recordSupertype(typeReference, supertype);

                        assert valueArgumentList != null;
//                        context.getTrace().getErrorHandler().genericError(valueArgumentList.getNode(),
//                                                             "Class " + JetPsiUtil.safeName(jetClass.getName()) + " must have a constructor in order to be able to initialize supertypes");
                        context.getTrace().report(PRIMARY_CONSTRUCTOR_MISSING_SUPER_CONSTRUCTOR_CALL.on(valueArgumentList, jetClass));
                    }
                }
            }

            @Override
            public void visitDelegationToSuperClassSpecifier(JetDelegatorToSuperClass specifier) {
                JetTypeReference typeReference = specifier.getTypeReference();
                JetType supertype = context.getTrace().getBindingContext().get(BindingContext.TYPE, typeReference);
                recordSupertype(typeReference, supertype);
                if (supertype != null) {
                    ClassDescriptor classDescriptor = TypeUtils.getClassDescriptor(supertype);
                    if (classDescriptor != null) {
                        if (descriptor.getKind() != ClassKind.TRAIT) {
                            if (classDescriptor.hasConstructors() && !ErrorUtils.isError(classDescriptor.getTypeConstructor()) && classDescriptor.getKind() != ClassKind.TRAIT) {
//                                context.getTrace().getErrorHandler().genericError(specifier.getNode(), "This type has a constructor, and thus must be initialized here");
                                context.getTrace().report(SUPERTYPE_NOT_INITIALIZED.on(specifier));
                            }
                        }
                    }
                }
            }

            @Override
            public void visitDelegationToThisCall(JetDelegatorToThisCall thisCall) {
                throw new IllegalStateException("This-calls should be prohibited by the parser");
            }

            @Override
            public void visitJetElement(JetElement element) {
                throw new UnsupportedOperationException(element.getText() + " : " + element);
            }
        };

        for (JetDelegationSpecifier delegationSpecifier : jetClass.getDelegationSpecifiers()) {
            delegationSpecifier.accept(visitor);
        }


        Set<TypeConstructor> parentEnum = Collections.emptySet();
        if (jetClass instanceof JetEnumEntry) {
            parentEnum = Collections.singleton(((ClassDescriptor) descriptor.getContainingDeclaration().getContainingDeclaration()).getTypeConstructor());
        }

        checkSupertypeList(descriptor, supertypes, parentEnum);
    }

    // allowedFinalSupertypes typically contains a enum type of which supertypeOwner is an entry
    private void checkSupertypeList(@NotNull MutableClassDescriptor supertypeOwner, @NotNull Map<JetTypeReference, JetType> supertypes, Set<TypeConstructor> allowedFinalSupertypes) {
        Set<TypeConstructor> typeConstructors = Sets.newHashSet();
        boolean classAppeared = false;
        for (Map.Entry<JetTypeReference, JetType> entry : supertypes.entrySet()) {
            JetTypeReference typeReference = entry.getKey();
            JetType supertype = entry.getValue();

            ClassDescriptor classDescriptor = TypeUtils.getClassDescriptor(supertype);
            if (classDescriptor != null) {
                if (classDescriptor.getKind() != ClassKind.TRAIT) {
                    if (classAppeared) {
//                        context.getTrace().getErrorHandler().genericError(typeReference.getNode(), "Only one class may appear in a supertype list");
                        context.getTrace().report(MANY_CLASSES_IN_SUPERTYPE_LIST.on(typeReference));
                    }
                    else {
                        classAppeared = true;
                    }
                }
            }
            else {
//                context.getTrace().getErrorHandler().genericError(typeReference.getNode(), "Only classes and traits may serve as supertypes");
                context.getTrace().report(SUPERTYPE_NOT_A_CLASS_OR_TRAIT.on(typeReference));
            }

            TypeConstructor constructor = supertype.getConstructor();
            if (!typeConstructors.add(constructor)) {
//                context.getTrace().getErrorHandler().genericError(typeReference.getNode(), "A supertype appears twice");
                context.getTrace().report(SUPERTYPE_APPEARS_TWICE.on(typeReference));
            }

            if (constructor.isSealed() && !allowedFinalSupertypes.contains(constructor)) {
//                context.getTrace().getErrorHandler().genericError(typeReference.getNode(), "This type is final, so it cannot be inherited from");
                context.getTrace().report(FINAL_SUPERTYPE.on(typeReference));
            }
        }
    }

    private void resolveClassAnnotations() {

    }

    private void resolveAnonymousInitializers() {
        for (Map.Entry<JetClass, MutableClassDescriptor> entry : context.getClasses().entrySet()) {
            resolveAnonymousInitializers(entry.getKey(), entry.getValue());
        }
        for (Map.Entry<JetObjectDeclaration, MutableClassDescriptor> entry : context.getObjects().entrySet()) {
            resolveAnonymousInitializers(entry.getKey(), entry.getValue());
        }
    }

    private void resolveAnonymousInitializers(JetClassOrObject jetClassOrObject, MutableClassDescriptor classDescriptor) {
        List<JetClassInitializer> anonymousInitializers = jetClassOrObject.getAnonymousInitializers();
        if (jetClassOrObject.hasPrimaryConstructor()) {
            ConstructorDescriptor primaryConstructor = classDescriptor.getUnsubstitutedPrimaryConstructor();
            assert primaryConstructor != null;
            final JetScope scopeForConstructor = getInnerScopeForConstructor(primaryConstructor, classDescriptor.getScopeForMemberResolution(), true);
            JetTypeInferrer.Services typeInferrer = context.getSemanticServices().getTypeInferrerServices(createFieldAssignTrackingTrace(), JetFlowInformationProvider.NONE); // TODO : flow
            for (JetClassInitializer anonymousInitializer : anonymousInitializers) {
                typeInferrer.getType(scopeForConstructor, anonymousInitializer.getBody(), NO_EXPECTED_TYPE);
            }
        }
        else {
            for (JetClassInitializer anonymousInitializer : anonymousInitializers) {
//                context.getTrace().getErrorHandler().genericError(anonymousInitializer.getNode(), "Anonymous initializers are only allowed in the presence of a primary constructor");
                context.getTrace().report(ANONYMOUS_INITIALIZER_WITHOUT_CONSTRUCTOR.on(anonymousInitializer));
            }
        }
    }

    private void resolveSecondaryConstructorBodies() {
        for (Map.Entry<JetDeclaration, ConstructorDescriptor> entry : this.context.getConstructors().entrySet()) {
            JetDeclaration declaration = entry.getKey();
            ConstructorDescriptor descriptor = entry.getValue();

            resolveSecondaryConstructorBody((JetConstructor) declaration, descriptor, ((MutableClassDescriptor) descriptor.getContainingDeclaration()).getScopeForMemberResolution());

            assert descriptor.getReturnType() != null;
        }
    }

    private void resolveSecondaryConstructorBody(JetConstructor declaration, final ConstructorDescriptor descriptor, final JetScope declaringScope) {
        final JetScope functionInnerScope = getInnerScopeForConstructor(descriptor, declaringScope, false);

        final JetTypeInferrer.Services typeInferrerForInitializers = context.getSemanticServices().getTypeInferrerServices(traceForConstructors, JetFlowInformationProvider.NONE);

        JetClass containingClass = PsiTreeUtil.getParentOfType(declaration, JetClass.class);
        assert containingClass != null : "This must be guaranteed by the parser";
        if (!containingClass.hasPrimaryConstructor()) {
//            context.getTrace().getErrorHandler().genericError(declaration.getNameNode(), "A secondary constructor may appear only in a class that has a primary constructor");
            context.getTrace().report(SECONDARY_CONSTRUCTOR_BUT_NO_PRIMARY.on(declaration.getNameNode()));
        }
        else {
            List<JetDelegationSpecifier> initializers = declaration.getInitializers();
            if (initializers.isEmpty()) {
//                context.getTrace().getErrorHandler().genericError(declaration.getNameNode(), "Secondary constructors must have an initializer list");
                context.getTrace().report(SECONDARY_CONSTRUCTOR_NO_INITIALIZER_LIST.on(declaration.getNameNode()));
            }
            else {
                initializers.get(0).accept(new JetVisitorVoid() {
                    @Override
                    public void visitDelegationToSuperCallSpecifier(JetDelegatorToSuperCall call) {
                        JetTypeReference typeReference = call.getTypeReference();
                        if (typeReference != null) {
                            typeInferrerForInitializers.getCallResolver().resolveCall(context.getTrace(), functionInnerScope, null, call, NO_EXPECTED_TYPE);
                        }
                    }

                    @Override
                    public void visitDelegationToThisCall(JetDelegatorToThisCall call) {
                        // TODO : check that there's no recursion in this() calls
                        // TODO : check: if a this() call is present, no other initializers are allowed
                        ClassDescriptor classDescriptor = descriptor.getContainingDeclaration();

                        typeInferrerForInitializers.getCallResolver().resolveCall(context.getTrace(),
                                functionInnerScope,
                                ReceiverDescriptor.NO_RECEIVER, call, NO_EXPECTED_TYPE);
//                                call.getThisReference(),
//                                classDescriptor,
//                                classDescriptor.getDefaultType(),
//                                call);
//                        context.getTrace().getErrorHandler().genericError(call.getNode(), "this-calls are not supported");
                    }

                    @Override
                    public void visitDelegationByExpressionSpecifier(JetDelegatorByExpressionSpecifier specifier) {
//                        context.getTrace().getErrorHandler().genericError(specifier.getNode(), "'by'-clause is only supported for primary constructors");
                        context.getTrace().report(BY_IN_SECONDARY_CONSTRUCTOR.on(specifier));
                    }

                    @Override
                    public void visitDelegationToSuperClassSpecifier(JetDelegatorToSuperClass specifier) {
//                        context.getTrace().getErrorHandler().genericError(specifier.getNode(), "Constructor parameters required");
                        context.getTrace().report(INITIALIZER_WITH_NO_ARGUMENTS.on(specifier));
                    }

                    @Override
                    public void visitDelegationSpecifier(JetDelegationSpecifier specifier) {
                        throw new IllegalStateException();
                    }
                });
                for (int i = 1, initializersSize = initializers.size(); i < initializersSize; i++) {
                    JetDelegationSpecifier initializer = initializers.get(i);
//                    context.getTrace().getErrorHandler().genericError(initializer.getNode(), "Only one call to 'this(...)' is allowed");
                    context.getTrace().report(MANY_CALLS_TO_THIS.on(initializer));
                }
            }
        }
        JetExpression bodyExpression = declaration.getBodyExpression();
        if (bodyExpression != null) {
            context.getClassDescriptorResolver().computeFlowData(declaration, bodyExpression);
            JetFlowInformationProvider flowInformationProvider = context.getClassDescriptorResolver().computeFlowData(declaration, bodyExpression);
            JetTypeInferrer.Services typeInferrer = context.getSemanticServices().getTypeInferrerServices(traceForConstructors, flowInformationProvider);

            typeInferrer.checkFunctionReturnType(functionInnerScope, declaration, JetStandardClasses.getUnitType());
        }
    }

    @NotNull
    private JetScope getInnerScopeForConstructor(@NotNull ConstructorDescriptor descriptor, @NotNull JetScope declaringScope, boolean primary) {
        WritableScope constructorScope = new WritableScopeImpl(declaringScope, declaringScope.getContainingDeclaration(), new TraceBasedRedeclarationHandler(context.getTrace())).setDebugName("Inner scope for constructor");
        for (PropertyDescriptor propertyDescriptor : ((MutableClassDescriptor) descriptor.getContainingDeclaration()).getProperties()) {
            constructorScope.addPropertyDescriptorByFieldName("$" + propertyDescriptor.getName(), propertyDescriptor);
        }

//        constructorScope.setImplicitReceiver(new ClassReceiver(descriptor.getContainingDeclaration()));

        for (ValueParameterDescriptor valueParameterDescriptor : descriptor.getValueParameters()) {
            JetParameter parameter = (JetParameter) context.getTrace().getBindingContext().get(BindingContext.DESCRIPTOR_TO_DECLARATION, valueParameterDescriptor);
            if (parameter.getValOrVarNode() == null || !primary) {
                constructorScope.addVariableDescriptor(valueParameterDescriptor);
            }
        }

        constructorScope.addLabeledDeclaration(descriptor); // TODO : Labels for constructors?!

        return constructorScope;
    }

    private void resolvePropertyDeclarationBodies() {

        // Member properties
        Set<JetProperty> processed = Sets.newHashSet();
        for (Map.Entry<JetClass, MutableClassDescriptor> entry : context.getClasses().entrySet()) {
            JetClass jetClass = entry.getKey();
            MutableClassDescriptor classDescriptor = entry.getValue();

            for (JetProperty property : jetClass.getProperties()) {
                final PropertyDescriptor propertyDescriptor = this.context.getProperties().get(property);
                assert propertyDescriptor != null;

                JetScope declaringScope = this.context.getDeclaringScopes().get(property);

                JetExpression initializer = property.getInitializer();
                if (initializer != null) {
                    ConstructorDescriptor primaryConstructor = classDescriptor.getUnsubstitutedPrimaryConstructor();
                    if (primaryConstructor != null) {
                        JetScope scope = getInnerScopeForConstructor(primaryConstructor, classDescriptor.getScopeForMemberResolution(), true);
                        resolvePropertyInitializer(property, propertyDescriptor, initializer, scope);
                    }
                }

                resolvePropertyAccessors(property, propertyDescriptor, declaringScope);
                checkProperty(property, propertyDescriptor, classDescriptor);
                processed.add(property);
            }
        }

        // Top-level properties & properties of objects
        for (Map.Entry<JetProperty, PropertyDescriptor> entry : this.context.getProperties().entrySet()) {
            JetProperty property = entry.getKey();
            if (processed.contains(property)) continue;

            final PropertyDescriptor propertyDescriptor = entry.getValue();
            JetScope declaringScope = this.context.getDeclaringScopes().get(property);

            JetExpression initializer = property.getInitializer();
            if (initializer != null) {
                resolvePropertyInitializer(property, propertyDescriptor, initializer, declaringScope);
            }

            resolvePropertyAccessors(property, propertyDescriptor, declaringScope);
            checkProperty(property, propertyDescriptor, null);
        }
    }

    private JetScope getPropertyDeclarationInnerScope(@NotNull JetScope outerScope, @NotNull PropertyDescriptor propertyDescriptor) {
        WritableScopeImpl result = new WritableScopeImpl(outerScope, propertyDescriptor, new TraceBasedRedeclarationHandler(context.getTrace())).setDebugName("Property declaration inner scope");
        for (TypeParameterDescriptor typeParameterDescriptor : propertyDescriptor.getTypeParameters()) {
            result.addTypeParameterDescriptor(typeParameterDescriptor);
        }
        ReceiverDescriptor receiver = propertyDescriptor.getReceiver();
        if (receiver.exists()) {
            result.setImplicitReceiver(receiver);
        }
        return result;
    }

    private void resolvePropertyAccessors(JetProperty property, PropertyDescriptor propertyDescriptor, JetScope declaringScope) {
        BindingTraceAdapter fieldAccessTrackingTrace = createFieldTrackingTrace(propertyDescriptor);

        WritableScope accessorScope = new WritableScopeImpl(getPropertyDeclarationInnerScope(declaringScope, propertyDescriptor), declaringScope.getContainingDeclaration(), new TraceBasedRedeclarationHandler(context.getTrace())).setDebugName("Accessor scope");
        accessorScope.addPropertyDescriptorByFieldName("$" + propertyDescriptor.getName(), propertyDescriptor);

        JetPropertyAccessor getter = property.getGetter();
        PropertyGetterDescriptor getterDescriptor = propertyDescriptor.getGetter();
        if (getter != null && getterDescriptor != null) {
            resolveFunctionBody(fieldAccessTrackingTrace, getter, getterDescriptor, accessorScope);
        }

        JetPropertyAccessor setter = property.getSetter();
        PropertySetterDescriptor setterDescriptor = propertyDescriptor.getSetter();
        if (setter != null && setterDescriptor != null) {
            resolveFunctionBody(fieldAccessTrackingTrace, setter, setterDescriptor, accessorScope);
        }
    }

    protected void checkProperty(JetProperty property, PropertyDescriptor propertyDescriptor, @Nullable ClassDescriptor classDescriptor) {
        checkPropertyAbstractness(property, propertyDescriptor, classDescriptor);
        checkPropertyInitializer(property, propertyDescriptor, classDescriptor);
    }

    private void checkPropertyAbstractness(JetProperty property, PropertyDescriptor propertyDescriptor, ClassDescriptor classDescriptor) {
        JetPropertyAccessor getter = property.getGetter();
        JetPropertyAccessor setter = property.getSetter();
        JetModifierList modifierList = property.getModifierList();
        ASTNode abstractNode = modifierList != null ? modifierList.getModifierNode(JetTokens.ABSTRACT_KEYWORD) : null;

        if (abstractNode != null) { //has abstract modifier
            if (classDescriptor == null) {
//                context.getTrace().getErrorHandler().genericError(abstractNode, "A property may be abstract only when defined in a class or trait");
                context.getTrace().report(ABSTRACT_PROPERTY_NOT_IN_CLASS.on(property, abstractNode));
                return;
            }
            if (!(classDescriptor.getModality() == Modality.ABSTRACT) && classDescriptor.getKind() != ClassKind.ENUM_CLASS) {
//                context.getTrace().getErrorHandler().genericError(abstractNode, "Abstract property " + property.getName() + " in non-abstract class " + classDescriptor.getName());
                PsiElement classElement = context.getTrace().get(BindingContext.DESCRIPTOR_TO_DECLARATION, classDescriptor);
                assert classElement instanceof JetClass;
                context.getTrace().report(ABSTRACT_PROPERTY_IN_NON_ABSTRACT_CLASS.on(property, abstractNode, property.getName(), classDescriptor, (JetClass) classElement));
                return;
            }
            if (classDescriptor.getKind() == ClassKind.TRAIT) {
//                context.getTrace().getErrorHandler().genericWarning(abstractNode, "Abstract modifier is redundant in traits");
                context.getTrace().report(REDUNDANT_ABSTRACT.on(property, abstractNode));
            }
        }

        if (propertyDescriptor.getModality() == Modality.ABSTRACT) {
            JetType returnType = propertyDescriptor.getReturnType();
            //TODO We need ensure here that jet type is computed or pass it's computed name to quick fix instead
            returnType.equals(new Object());

            JetExpression initializer = property.getInitializer();
            if (initializer != null) {
//                context.getTrace().getErrorHandler().genericError(initializer.getNode(), "Property with initializer cannot be abstract");
                context.getTrace().report(ABSTRACT_PROPERTY_WITH_INITIALIZER.on(property, initializer, returnType));
            }
            if (getter != null && getter.getBodyExpression() != null) {
//                context.getTrace().getErrorHandler().genericError(getter.getNode(), "Property with getter implementation cannot be abstract");
                context.getTrace().report(ABSTRACT_PROPERTY_WITH_GETTER.on(property, getter, returnType));
            }
            if (setter != null && setter.getBodyExpression() != null) {
//                context.getTrace().getErrorHandler().genericError(setter.getNode(), "Property with setter implementation cannot be abstract");
                context.getTrace().report(ABSTRACT_PROPERTY_WITH_SETTER.on(property, setter, returnType));
            }
        }
    }

    private void checkPropertyInitializer(JetProperty property, PropertyDescriptor propertyDescriptor, ClassDescriptor classDescriptor) {
        JetPropertyAccessor getter = property.getGetter();
        JetPropertyAccessor setter = property.getSetter();
        boolean hasAccessorImplementation = (getter != null && getter.getBodyExpression() != null) ||
                                            (setter != null && setter.getBodyExpression() != null);
        if (propertyDescriptor.getModality() == Modality.ABSTRACT) return;

        boolean inTrait = classDescriptor != null && classDescriptor.getKind() == ClassKind.TRAIT;
        JetExpression initializer = property.getInitializer();
        boolean backingFieldRequired = context.getTrace().getBindingContext().get(BindingContext.BACKING_FIELD_REQUIRED, propertyDescriptor);

        PsiElement nameIdentifier = property.getNameIdentifier();
        ASTNode nameNode = nameIdentifier == null ? property.getNode() : nameIdentifier.getNode();

        if (inTrait && backingFieldRequired && hasAccessorImplementation) {
//            context.getTrace().getErrorHandler().genericError(nameNode, "Property in a trait cannot have a backing field");
            context.getTrace().report(BACKING_FIELD_IN_TRAIT.on(nameNode));
        }
        if (initializer == null) {
            if (backingFieldRequired && !inTrait && !context.getTrace().getBindingContext().get(BindingContext.IS_INITIALIZED, propertyDescriptor)) {
                if (classDescriptor == null || hasAccessorImplementation) {
//                    context.getTrace().getErrorHandler().genericError(nameNode, "Property must be initialized");
                    context.getTrace().report(MUST_BE_INITIALIZED.on(nameNode));
                } else {
//                    context.getTrace().getErrorHandler().genericError(nameNode, "Property must be initialized or be abstract");
                    context.getTrace().report(MUST_BE_INITIALIZED_OR_BE_ABSTRACT.on(property, nameNode));
                }
            }
            return;
        }
        if (inTrait) {
//            context.getTrace().getErrorHandler().genericError(initializer.getNode(), "Property initializers are not allowed in traits");
            context.getTrace().report(PROPERTY_INITIALIZER_IN_TRAIT.on(initializer));
        }
        else if (!backingFieldRequired) {
//            context.getTrace().getErrorHandler().genericError(initializer.getNode(), "Initializer is not allowed here because this property has no backing field");
            context.getTrace().report(PROPERTY_INITIALIZER_NO_BACKING_FIELD.on(initializer));
        }
        else if (classDescriptor != null && classDescriptor.getUnsubstitutedPrimaryConstructor() == null) {
//            context.getTrace().getErrorHandler().genericError(initializer.getNode(), "Property initializers are not allowed when no primary constructor is present");
            context.getTrace().report(PROPERTY_INITIALIZER_NO_PRIMARY_CONSTRUCTOR.on(initializer));
        }
    }

    private BindingTraceAdapter createFieldTrackingTrace(final PropertyDescriptor propertyDescriptor) {
        return new BindingTraceAdapter(traceForMembers).addHandler(BindingContext.REFERENCE_TARGET, new BindingTraceAdapter.RecordHandler<JetReferenceExpression, DeclarationDescriptor>() {
            @Override
            public void handleRecord(WritableSlice<JetReferenceExpression, DeclarationDescriptor> slice, JetReferenceExpression expression, DeclarationDescriptor descriptor) {
                if (expression instanceof JetSimpleNameExpression) {
                    JetSimpleNameExpression simpleNameExpression = (JetSimpleNameExpression) expression;
                    if (simpleNameExpression.getReferencedNameElementType() == JetTokens.FIELD_IDENTIFIER) {
                        // This check may be considered redundant as long as $x is only accessible from accessors to $x
                        if (descriptor == propertyDescriptor) { // TODO : original?
                            traceForMembers.record(BindingContext.BACKING_FIELD_REQUIRED, propertyDescriptor); // TODO: this context.getTrace()?
                        }
                    }
                }
            }
        });
    }

    private BindingTraceAdapter createFieldAssignTrackingTrace() {
        return new BindingTraceAdapter(traceForConstructors).addHandler(BindingContext.VARIABLE_ASSIGNMENT, new BindingTraceAdapter.RecordHandler<JetExpression, DeclarationDescriptor>() {
            @Override
            public void handleRecord(WritableSlice<JetExpression, DeclarationDescriptor> jetExpressionBooleanWritableSlice, JetExpression expression, DeclarationDescriptor descriptor) {
                if (expression instanceof JetSimpleNameExpression) {
                    JetSimpleNameExpression variable = (JetSimpleNameExpression) expression;
                    if (variable.getReferencedNameElementType() == JetTokens.FIELD_IDENTIFIER) {
                        if (descriptor instanceof PropertyDescriptor) {
                            traceForMembers.record(BindingContext.IS_INITIALIZED, (PropertyDescriptor) descriptor);
                        }
                    }
                }
            }
        });
    }

    private void resolvePropertyInitializer(JetProperty property, PropertyDescriptor propertyDescriptor, JetExpression initializer, JetScope scope) {
        JetFlowInformationProvider flowInformationProvider = context.getClassDescriptorResolver().computeFlowData(property, initializer); // TODO : flow JET-15
        JetTypeInferrer.Services typeInferrer = context.getSemanticServices().getTypeInferrerServices(traceForConstructors, flowInformationProvider);
        JetType type = typeInferrer.getType(getPropertyDeclarationInnerScope(scope, propertyDescriptor), initializer, NO_EXPECTED_TYPE);

        JetType expectedType = propertyDescriptor.getInType();
        if (expectedType == null) {
            expectedType = propertyDescriptor.getOutType();
        }
        if (type != null && expectedType != null
            && !context.getSemanticServices().getTypeChecker().isSubtypeOf(type, expectedType)) {
            context.getTrace().report(TYPE_MISMATCH.on(initializer, expectedType, type));
        }
    }

    private void resolveFunctionBodies() {
        for (Map.Entry<JetNamedFunction, FunctionDescriptorImpl> entry : this.context.getFunctions().entrySet()) {
            JetDeclaration declaration = entry.getKey();
            FunctionDescriptor descriptor = entry.getValue();

            JetScope declaringScope = this.context.getDeclaringScopes().get(declaration);
            assert declaringScope != null;

            resolveFunctionBody(traceForMembers, (JetNamedFunction) declaration, descriptor, declaringScope);

            assert descriptor.getReturnType() != null;
        }
    }

    private void resolveFunctionBody(
            @NotNull BindingTrace trace,
            @NotNull JetDeclarationWithBody function,
            @NotNull FunctionDescriptor functionDescriptor,
            @NotNull JetScope declaringScope) {
        JetExpression bodyExpression = function.getBodyExpression();

        if (bodyExpression != null) {
            JetFlowInformationProvider flowInformationProvider = context.getClassDescriptorResolver().computeFlowData(function.asElement(), bodyExpression);
            JetTypeInferrer.Services typeInferrer = context.getSemanticServices().getTypeInferrerServices(trace, flowInformationProvider);

            typeInferrer.checkFunctionReturnType(declaringScope, function, functionDescriptor);
        }

        checkFunction(function, functionDescriptor);
        assert functionDescriptor.getReturnType() != null;
    }

    protected void checkFunction(JetDeclarationWithBody function, FunctionDescriptor functionDescriptor) {
        DeclarationDescriptor containingDescriptor = functionDescriptor.getContainingDeclaration();
        PsiElement nameIdentifier;
        boolean isPropertyAccessor = false;
        if (function instanceof JetNamedFunction) {
            nameIdentifier = ((JetNamedFunction) function).getNameIdentifier();
        }
        else if (function instanceof JetPropertyAccessor) {
            isPropertyAccessor = true;
            nameIdentifier = ((JetPropertyAccessor) function).getNamePlaceholder();
        }
        else {
            throw new UnsupportedOperationException();
        }
        JetFunctionOrPropertyAccessor functionOrPropertyAccessor = (JetFunctionOrPropertyAccessor) function;
        JetModifierList modifierList = functionOrPropertyAccessor.getModifierList();
        ASTNode abstractNode = modifierList != null ? modifierList.getModifierNode(JetTokens.ABSTRACT_KEYWORD) : null;
        boolean hasAbstractModifier = abstractNode != null;
        if (containingDescriptor instanceof ClassDescriptor) {
            ClassDescriptor classDescriptor = (ClassDescriptor) containingDescriptor;
            boolean inTrait = classDescriptor.getKind() == ClassKind.TRAIT;
            boolean inEnum = classDescriptor.getKind() == ClassKind.ENUM_CLASS;
            boolean inAbstractClass = classDescriptor.getModality() == Modality.ABSTRACT;
            if (hasAbstractModifier && !inAbstractClass && !inTrait && !inEnum) {
                PsiElement classElement = context.getTrace().get(BindingContext.DESCRIPTOR_TO_DECLARATION, classDescriptor);
                assert classElement instanceof JetModifierListOwner;
                context.getTrace().report(ABSTRACT_FUNCTION_IN_NON_ABSTRACT_CLASS.on(functionOrPropertyAccessor, abstractNode, functionDescriptor.getName(), classDescriptor, (JetModifierListOwner) classElement));
            }
            if (hasAbstractModifier && inTrait && !isPropertyAccessor) {
                context.getTrace().report(REDUNDANT_ABSTRACT.on(functionOrPropertyAccessor, abstractNode));
            }
            if (function.getBodyExpression() != null && hasAbstractModifier) { //TODO
                context.getTrace().report(ABSTRACT_FUNCTION_WITH_BODY.on(functionOrPropertyAccessor, abstractNode, functionDescriptor));
            }
            if (function.getBodyExpression() == null && !hasAbstractModifier && !inTrait && nameIdentifier != null && !isPropertyAccessor) {
                context.getTrace().report(NON_ABSTRACT_FUNCTION_WITH_NO_BODY.on(functionOrPropertyAccessor, nameIdentifier, functionDescriptor));
            }
            return;
        }
        if (hasAbstractModifier) {
            if (!isPropertyAccessor) {
                context.getTrace().report(NON_MEMBER_ABSTRACT_FUNCTION.on(functionOrPropertyAccessor, abstractNode, functionDescriptor));
            }
            else {
                context.getTrace().report(NON_MEMBER_ABSTRACT_ACCESSOR.on(functionOrPropertyAccessor, abstractNode));
            }
        }
        if (function.getBodyExpression() == null && !hasAbstractModifier && nameIdentifier != null && !isPropertyAccessor) {
            context.getTrace().report(NON_MEMBER_FUNCTION_NO_BODY.on(functionOrPropertyAccessor, nameIdentifier, functionDescriptor));
        }
    }

}<|MERGE_RESOLUTION|>--- conflicted
+++ resolved
@@ -13,11 +13,7 @@
 import org.jetbrains.jet.lang.resolve.scopes.JetScope;
 import org.jetbrains.jet.lang.resolve.scopes.WritableScope;
 import org.jetbrains.jet.lang.resolve.scopes.WritableScopeImpl;
-<<<<<<< HEAD
-import org.jetbrains.jet.lang.resolve.scopes.receivers.ExtensionCallableReceiver;
-=======
 import org.jetbrains.jet.lang.resolve.scopes.receivers.ReceiverDescriptor;
->>>>>>> e831146f
 import org.jetbrains.jet.lang.types.*;
 import org.jetbrains.jet.lexer.JetTokens;
 import org.jetbrains.jet.util.slicedmap.WritableSlice;
@@ -803,15 +799,15 @@
             boolean inTrait = classDescriptor.getKind() == ClassKind.TRAIT;
             boolean inEnum = classDescriptor.getKind() == ClassKind.ENUM_CLASS;
             boolean inAbstractClass = classDescriptor.getModality() == Modality.ABSTRACT;
+            PsiElement classElement = context.getTrace().get(BindingContext.DESCRIPTOR_TO_DECLARATION, classDescriptor);
+            assert classElement instanceof JetModifierListOwner;
             if (hasAbstractModifier && !inAbstractClass && !inTrait && !inEnum) {
-                PsiElement classElement = context.getTrace().get(BindingContext.DESCRIPTOR_TO_DECLARATION, classDescriptor);
-                assert classElement instanceof JetModifierListOwner;
                 context.getTrace().report(ABSTRACT_FUNCTION_IN_NON_ABSTRACT_CLASS.on(functionOrPropertyAccessor, abstractNode, functionDescriptor.getName(), classDescriptor, (JetModifierListOwner) classElement));
             }
             if (hasAbstractModifier && inTrait && !isPropertyAccessor) {
                 context.getTrace().report(REDUNDANT_ABSTRACT.on(functionOrPropertyAccessor, abstractNode));
             }
-            if (function.getBodyExpression() != null && hasAbstractModifier) { //TODO
+            if (function.getBodyExpression() != null && hasAbstractModifier) {
                 context.getTrace().report(ABSTRACT_FUNCTION_WITH_BODY.on(functionOrPropertyAccessor, abstractNode, functionDescriptor));
             }
             if (function.getBodyExpression() == null && !hasAbstractModifier && !inTrait && nameIdentifier != null && !isPropertyAccessor) {
