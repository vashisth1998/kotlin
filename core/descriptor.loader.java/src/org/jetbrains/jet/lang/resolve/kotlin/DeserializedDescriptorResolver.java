--- conflicted
+++ resolved
@@ -34,48 +34,10 @@
 import static org.jetbrains.jet.lang.resolve.kotlin.header.KotlinClassHeader.Kind.PACKAGE_FACADE;
 
 public final class DeserializedDescriptorResolver {
-<<<<<<< HEAD
-    private DescriptorDeserializers deserializers;
-
-    private StorageManager storageManager;
-
-    private JavaPackageFragmentProvider javaPackageFragmentProvider;
-
-    private JavaDescriptorResolver javaDescriptorResolver;
-
-    private ErrorReporter errorReporter;
-
-    @NotNull
-    private final DescriptorFinder javaDescriptorFinder = new DescriptorFinder() {
-        @Nullable
-        @Override
-        public ClassDescriptor findClass(@NotNull ClassId classId) {
-            return javaDescriptorResolver.resolveClass(kotlinFqNameToJavaFqName(classId.asSingleFqName()));
-        }
-
-        @NotNull
-        @Override
-        public Collection<Name> getClassNames(@NotNull FqName packageName) {
-            return javaPackageFragmentProvider.getClassNamesInPackage(packageName);
-        }
-    };
-
-    @Inject
-    public void setDeserializers(DescriptorDeserializers deserializers) {
-        this.deserializers = deserializers;
-    }
-
-    @Inject
-    public void setJavaPackageFragmentProvider(JavaPackageFragmentProvider javaPackageFragmentProvider) {
-        this.javaPackageFragmentProvider = javaPackageFragmentProvider;
-    }
-
-=======
     private DeserializationGlobalContextForJava context;
 
     private ErrorReporter errorReporter;
 
->>>>>>> 209315ba
     @Inject
     public void setContext(DeserializationGlobalContextForJava context) {
         this.context = context;
@@ -100,12 +62,7 @@
     public JetScope createKotlinPackageScope(@NotNull PackageFragmentDescriptor descriptor, @NotNull KotlinJvmBinaryClass kotlinClass) {
         String[] data = readData(kotlinClass, PACKAGE_FACADE);
         if (data != null) {
-<<<<<<< HEAD
-            return new DeserializedPackageMemberScope(storageManager, descriptor, deserializers,
-                                                      javaDescriptorFinder, JavaProtoBufUtil.readPackageDataFrom(data));
-=======
             return new DeserializedPackageMemberScope(descriptor, JavaProtoBufUtil.readPackageDataFrom(data), context);
->>>>>>> 209315ba
         }
         return null;
     }
